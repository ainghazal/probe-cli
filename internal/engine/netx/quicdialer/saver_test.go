--- conflicted
+++ resolved
@@ -31,11 +31,7 @@
 
 func TestHandshakeSaverSuccess(t *testing.T) {
 	nextprotos := []string{"h3"}
-<<<<<<< HEAD
-	servername := "www.google.com"
-=======
 	servername := quictesting.Domain
->>>>>>> f47b0c6c
 	tlsConf := &tls.Config{
 		NextProtos: nextprotos,
 		ServerName: servername,
@@ -93,11 +89,7 @@
 
 func TestHandshakeSaverHostNameError(t *testing.T) {
 	nextprotos := []string{"h3"}
-<<<<<<< HEAD
-	servername := "wrong.host.badssl.com"
-=======
 	servername := "example.com"
->>>>>>> f47b0c6c
 	tlsConf := &tls.Config{
 		NextProtos: nextprotos,
 		ServerName: servername,
