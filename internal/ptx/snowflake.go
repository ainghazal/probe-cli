package ptx

import (
	"context"
	"errors"
<<<<<<< HEAD
	"log"
=======
>>>>>>> 85664f1e
	"net"
	"sync"

	sflib "git.torproject.org/pluggable-transports/snowflake.git/v2/client/lib"
	"git.torproject.org/pluggable-transports/snowflake.git/v2/common/event"
	"github.com/ooni/probe-cli/v3/internal/stuninput"
)

// SnowflakeRendezvousMethod is the method which with we perform the rendezvous.
type SnowflakeRendezvousMethod interface {
	// Name is the name of the method.
	Name() string

	// AMPCacheURL returns a suitable AMP cache URL.
	AMPCacheURL() string

	// BrokerURL returns a suitable broker URL.
	BrokerURL() string

	// FrontDomain returns a suitable front domain.
	FrontDomain() string
}

// NewSnowflakeRendezvousMethodDomainFronting is a rendezvous method
// that uses domain fronting to perform the rendezvous.
func NewSnowflakeRendezvousMethodDomainFronting() SnowflakeRendezvousMethod {
	return &snowflakeRendezvousMethodDomainFronting{}
}

type snowflakeRendezvousMethodDomainFronting struct{}

func (d *snowflakeRendezvousMethodDomainFronting) Name() string {
	return "domain_fronting"
}

func (d *snowflakeRendezvousMethodDomainFronting) AMPCacheURL() string {
	return ""
}

func (d *snowflakeRendezvousMethodDomainFronting) BrokerURL() string {
	return "https://snowflake-broker.torproject.net.global.prod.fastly.net/"
}

func (d *snowflakeRendezvousMethodDomainFronting) FrontDomain() string {
	return "cdn.sstatic.net"
}

// NewSnowflakeRendezvousMethodAMP is a rendezvous method that
// uses the AMP cache to perform the rendezvous.
func NewSnowflakeRendezvousMethodAMP() SnowflakeRendezvousMethod {
	return &snowflakeRendezvousMethodAMP{}
}

type snowflakeRendezvousMethodAMP struct{}

func (d *snowflakeRendezvousMethodAMP) Name() string {
	return "amp"
}

func (d *snowflakeRendezvousMethodAMP) AMPCacheURL() string {
	return "https://cdn.ampproject.org/"
}

func (d *snowflakeRendezvousMethodAMP) BrokerURL() string {
	return "https://snowflake-broker.torproject.net/"
}

func (d *snowflakeRendezvousMethodAMP) FrontDomain() string {
	return "www.google.com"
}

// ErrSnowflakeNoSuchRendezvousMethod indicates the given rendezvous
// method is not supported by this implementation.
var ErrSnowflakeNoSuchRendezvousMethod = errors.New("ptx: unsupported rendezvous method")

// NewSnowflakeRendezvousMethod creates a new rendezvous method by name. We currently
// support the following rendezvous methods:
//
// 1. "domain_fronting" uses domain fronting with the sstatic.net CDN;
//
// 2. "" means default and it is currently equivalent to "domain_fronting" (but
// we don't guarantee that this default may change over time);
//
// 3. "amp" uses the AMP cache.
//
// Returns either a valid rendezvous method or an error.
func NewSnowflakeRendezvousMethod(method string) (SnowflakeRendezvousMethod, error) {
	switch method {
	case "domain_fronting", "":
		return NewSnowflakeRendezvousMethodDomainFronting(), nil
	case "amp":
		return NewSnowflakeRendezvousMethodAMP(), nil
	default:
		return nil, ErrSnowflakeNoSuchRendezvousMethod
	}
}

<<<<<<< HEAD
// SnowflakeEventCollector collects snowflake events.
type SnowflakeEventCollector struct {
	// events contains the events
	events []string

	// mu protects events
	mu sync.Mutex
}

// NewSnowflakeEventCollector creates a new SnowflakeEventCollector.
func NewSnowflakeEventCollector() *SnowflakeEventCollector {
	return &SnowflakeEventCollector{}
}

var _ event.SnowflakeEventReceiver = &SnowflakeEventCollector{}

// OnNewSnowflakeEvent implements SnowflakeEventReceiver.OnNewSnowflakeEvent.
func (ec *SnowflakeEventCollector) OnNewSnowflakeEvent(ev event.SnowflakeEvent) {
	log.Printf("******* snowflake: got event: %+v", ev)
	ec.mu.Lock()
	ec.events = append(ec.events, ev.String())
	ec.mu.Unlock()
}

// MoveOut atomically moves the events collected so far out of this container
func (ec *SnowflakeEventCollector) MoveOut() []string {
	ec.mu.Lock()
	out := ec.events
	ec.events = nil
	ec.mu.Unlock()
	return out
}

// SnowflakeDialer is a dialer for snowflake. You SHOULD either use a factory
// for constructing this type or set the fields marked as MANDATORY.
type SnowflakeDialer struct {
	// EventReceiver is the OPTIONAL SnowflakeEventCollector.
	EventCollector *SnowflakeEventCollector

=======
// SnowflakeDialer is a dialer for snowflake. You SHOULD either use a factory
// for constructing this type or set the fields marked as MANDATORY.
type SnowflakeDialer struct {
>>>>>>> 85664f1e
	// RendezvousMethod is the MANDATORY rendezvous method to use.
	RendezvousMethod SnowflakeRendezvousMethod

	// newClientTransport is an OPTIONAL hook for creating
	// an alternative snowflakeTransport in testing.
	newClientTransport func(config sflib.ClientConfig) (snowflakeTransport, error)
}

// NewSnowflakeDialer creates a SnowflakeDialer with default settings.
func NewSnowflakeDialer() *SnowflakeDialer {
	return &SnowflakeDialer{
		RendezvousMethod:   NewSnowflakeRendezvousMethodDomainFronting(),
		newClientTransport: nil,
	}
}

// NewSnowflakeDialerWithRendezvousMethod creates a SnowflakeDialer
// using the given RendezvousMethod explicitly.
func NewSnowflakeDialerWithRendezvousMethod(m SnowflakeRendezvousMethod) *SnowflakeDialer {
	return &SnowflakeDialer{
		RendezvousMethod:   m,
		newClientTransport: nil,
	}
}

// snowflakeTransport is anything that allows us to dial a snowflake
type snowflakeTransport interface {
	// Dial dials a snowflake connection.
	Dial() (net.Conn, error)

	// AddSnowflakeEventListener adds an event listener.
	AddSnowflakeEventListener(receiver event.SnowflakeEventReceiver)

	// RemoveSnowflakeEventListener removes an event listener.
	RemoveSnowflakeEventListener(receiver event.SnowflakeEventReceiver)
}

// DialContext establishes a connection with the given SF proxy. The context
// argument allows to interrupt this operation midway.
func (d *SnowflakeDialer) DialContext(ctx context.Context) (net.Conn, error) {
	conn, _, err := d.dialContext(ctx)
	return conn, err
}

func (d *SnowflakeDialer) dialContext(
	ctx context.Context) (net.Conn, chan interface{}, error) {
	done := make(chan interface{})
	txp, err := d.newSnowflakeClient(sflib.ClientConfig{
		BrokerURL:          d.RendezvousMethod.BrokerURL(),
		AmpCacheURL:        d.RendezvousMethod.AMPCacheURL(),
		FrontDomain:        d.RendezvousMethod.FrontDomain(),
		ICEAddresses:       d.iceAddresses(),
		KeepLocalAddresses: false,
		Max:                d.maxSnowflakes(),
	})
	if err != nil {
		return nil, nil, err
	}
	connch, errch := make(chan net.Conn), make(chan error, 1)
	go func() {
		defer close(done) // allow tests to synchronize with this goroutine's exit
		evr := d.newEventReceiver()
		log.Println("****** snowflake: adding event listener")
		defer txp.RemoveSnowflakeEventListener(evr)
		txp.AddSnowflakeEventListener(evr)
		conn, err := txp.Dial()
		if err != nil {
			errch <- err // buffered channel
			return
		}
		select {
		case connch <- conn:
		default:
			conn.Close() // context won the race
		}
	}()
	select {
	case conn := <-connch:
		return conn, done, nil
	case err := <-errch:
		return nil, done, err
	case <-ctx.Done():
		return nil, done, ctx.Err()
	}
}

<<<<<<< HEAD
// newEventReceiver creates a new SnowflakeEventReceiver.
func (d *SnowflakeDialer) newEventReceiver() event.SnowflakeEventReceiver {
	if d.EventCollector != nil {
		return d.EventCollector
=======
// newSnowflakeClient allows us to call a mock rather than
// the real sflib.NewSnowflakeClient.
func (d *SnowflakeDialer) newSnowflakeClient(
	config sflib.ClientConfig) (snowflakeTransport, error) {
	if d.newClientTransport != nil {
		return d.newClientTransport(config)
>>>>>>> 85664f1e
	}
	return &snowflakeEventIgnorer{}
}

<<<<<<< HEAD
type snowflakeEventIgnorer struct{}

var _ event.SnowflakeEventReceiver = &snowflakeEventIgnorer{}

func (ec *snowflakeEventIgnorer) OnNewSnowflakeEvent(ev event.SnowflakeEvent) {
	log.Printf("******* snowflake: got event: %+v", ev)
	// nothing
}

// newSnowflakeClient allows us to call a mock rather than
// the real sflib.NewSnowflakeClient.
func (d *SnowflakeDialer) newSnowflakeClient(
	config sflib.ClientConfig) (snowflakeTransport, error) {
	if d.newClientTransport != nil {
		return d.newClientTransport(config)
	}
	return sflib.NewSnowflakeClient(config)
}

=======
>>>>>>> 85664f1e
// iceAddresses returns suitable ICE addresses.
func (d *SnowflakeDialer) iceAddresses() []string {
	return stuninput.AsSnowflakeInput()
}

// maxSnowflakes returns the number of snowflakes to collect.
func (d *SnowflakeDialer) maxSnowflakes() int {
	return 1
}

// AsBridgeArgument returns the argument to be passed to
// the tor command line to declare this bridge.
func (d *SnowflakeDialer) AsBridgeArgument() string {
	return "snowflake 192.0.2.3:1 2B280B23E1107BB62ABFC40DDCC8824814F80A72"
}

// Name returns the pluggable transport name.
func (d *SnowflakeDialer) Name() string {
	return "snowflake"
}<|MERGE_RESOLUTION|>--- conflicted
+++ resolved
@@ -3,10 +3,6 @@
 import (
 	"context"
 	"errors"
-<<<<<<< HEAD
-	"log"
-=======
->>>>>>> 85664f1e
 	"net"
 	"sync"
 
@@ -104,51 +100,9 @@
 	}
 }
 
-<<<<<<< HEAD
-// SnowflakeEventCollector collects snowflake events.
-type SnowflakeEventCollector struct {
-	// events contains the events
-	events []string
-
-	// mu protects events
-	mu sync.Mutex
-}
-
-// NewSnowflakeEventCollector creates a new SnowflakeEventCollector.
-func NewSnowflakeEventCollector() *SnowflakeEventCollector {
-	return &SnowflakeEventCollector{}
-}
-
-var _ event.SnowflakeEventReceiver = &SnowflakeEventCollector{}
-
-// OnNewSnowflakeEvent implements SnowflakeEventReceiver.OnNewSnowflakeEvent.
-func (ec *SnowflakeEventCollector) OnNewSnowflakeEvent(ev event.SnowflakeEvent) {
-	log.Printf("******* snowflake: got event: %+v", ev)
-	ec.mu.Lock()
-	ec.events = append(ec.events, ev.String())
-	ec.mu.Unlock()
-}
-
-// MoveOut atomically moves the events collected so far out of this container
-func (ec *SnowflakeEventCollector) MoveOut() []string {
-	ec.mu.Lock()
-	out := ec.events
-	ec.events = nil
-	ec.mu.Unlock()
-	return out
-}
-
 // SnowflakeDialer is a dialer for snowflake. You SHOULD either use a factory
 // for constructing this type or set the fields marked as MANDATORY.
 type SnowflakeDialer struct {
-	// EventReceiver is the OPTIONAL SnowflakeEventCollector.
-	EventCollector *SnowflakeEventCollector
-
-=======
-// SnowflakeDialer is a dialer for snowflake. You SHOULD either use a factory
-// for constructing this type or set the fields marked as MANDATORY.
-type SnowflakeDialer struct {
->>>>>>> 85664f1e
 	// RendezvousMethod is the MANDATORY rendezvous method to use.
 	RendezvousMethod SnowflakeRendezvousMethod
 
@@ -235,45 +189,16 @@
 	}
 }
 
-<<<<<<< HEAD
-// newEventReceiver creates a new SnowflakeEventReceiver.
-func (d *SnowflakeDialer) newEventReceiver() event.SnowflakeEventReceiver {
-	if d.EventCollector != nil {
-		return d.EventCollector
-=======
 // newSnowflakeClient allows us to call a mock rather than
 // the real sflib.NewSnowflakeClient.
 func (d *SnowflakeDialer) newSnowflakeClient(
 	config sflib.ClientConfig) (snowflakeTransport, error) {
 	if d.newClientTransport != nil {
 		return d.newClientTransport(config)
->>>>>>> 85664f1e
 	}
 	return &snowflakeEventIgnorer{}
 }
 
-<<<<<<< HEAD
-type snowflakeEventIgnorer struct{}
-
-var _ event.SnowflakeEventReceiver = &snowflakeEventIgnorer{}
-
-func (ec *snowflakeEventIgnorer) OnNewSnowflakeEvent(ev event.SnowflakeEvent) {
-	log.Printf("******* snowflake: got event: %+v", ev)
-	// nothing
-}
-
-// newSnowflakeClient allows us to call a mock rather than
-// the real sflib.NewSnowflakeClient.
-func (d *SnowflakeDialer) newSnowflakeClient(
-	config sflib.ClientConfig) (snowflakeTransport, error) {
-	if d.newClientTransport != nil {
-		return d.newClientTransport(config)
-	}
-	return sflib.NewSnowflakeClient(config)
-}
-
-=======
->>>>>>> 85664f1e
 // iceAddresses returns suitable ICE addresses.
 func (d *SnowflakeDialer) iceAddresses() []string {
 	return stuninput.AsSnowflakeInput()
