--- conflicted
+++ resolved
@@ -38,10 +38,7 @@
 
 // Init should be called once to initialise the nettest
 func (c *Controller) Init(nt *mk.Nettest) {
-<<<<<<< HEAD
 	log.Debugf("Init: %v", nt)
-=======
->>>>>>> 9cf8008c
 	nt.Options = mk.NettestOptions{
 		IncludeIP:        c.ctx.Config.Sharing.IncludeIP,
 		IncludeASN:       c.ctx.Config.Sharing.IncludeASN,
